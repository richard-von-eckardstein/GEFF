Long term
---------
GEF:
    - Mode Parser: Check model input for consistency with GEF
    - GEFAlgorithm: less unnecessary attempt trackers

Solver:
    - TimeStep, UpdateVals etc.: more streamlined
    - Better way to track gauge-field indices
    - Event wrappers
    - small things:
        * add convergence error flag
        * add check: thr < convergence error
    - think of better names for settings


MbM:
    - find out when and why MbM can get stuck

General:
    - 
    - Meta classes for consistent class creation? -> seems like overkill



For release
-----------
- Better approach to "heaviside"?
- Parse models before creation? 
- What to do about output? SQL Datenbanken?... Es gibt "eval" in python: str -> function. Reverse?
- gauge field class
- test constants and description
- update docs for constant and description
- rename H0 and MP in BGSys etc.
- rework input to not need dictionaries
- Write arxiv manual
- write read me
<<<<<<< HEAD
- Update PT 
- Add PS
- Settings -> tell user about unkown settings
- move quantities etc description into model header
=======
- sigmaE and B -> alternative for if
>>>>>>> 11c83f8e
<|MERGE_RESOLUTION|>--- conflicted
+++ resolved
@@ -35,11 +35,8 @@
 - rework input to not need dictionaries
 - Write arxiv manual
 - write read me
-<<<<<<< HEAD
 - Update PT 
 - Add PS
 - Settings -> tell user about unkown settings
 - move quantities etc description into model header
-=======
-- sigmaE and B -> alternative for if
->>>>>>> 11c83f8e
+- sigmaE and B -> alternative for if