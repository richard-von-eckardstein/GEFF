--- conflicted
+++ resolved
@@ -206,13 +206,8 @@
         return np.sqrt(Hsq)
 
     def FriedmannEq2(x):
-<<<<<<< HEAD
-        Hprime = (-1/2)*(0.5 * x.vals["dphi"]**2 + x.vals["a"]**(2*x.alpha)*
-                       ( - x.potential() + x.ratio**2*(x.vals["E"][0]+x.vals["B"][0])/6) ) - 3/2*x.vals["H"]**2
-=======
         Hprime = -(x.vals["dphi"]**2/3 - x.vals["a"]**(2*x.alpha)*
                        (x.potential()/3 - x.ratio**2*(x.vals["E"][0]+x.vals["B"][0])/6) ) - (1-x.alpha)*x.vals["H"]**2
->>>>>>> 020bab14
         return Hprime
     
     def GetXi(x):
@@ -382,13 +377,10 @@
                 res["Edot"].append(dFdt[0,0])
                 res["Bdot"].append(dFdt[0,1])
                 res["Gdot"].append(dFdt[0,2])
-<<<<<<< HEAD
-=======
                 dFdt = x.EoMF(dlnkhdt)
                 res["EdotBdr"].append(dFdt[0,0])
                 res["BdotBdr"].append(dFdt[0,1])
                 res["GdotBdr"].append(dFdt[0,2])
->>>>>>> 020bab14
                 for par in parsold:
                     if (par in ["E", "B", "G"]):
                         res[par].append(x.vals[par][0])
