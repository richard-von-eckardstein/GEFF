<<<<<<< HEAD
from GEFF.BGTypes import BGVal, BGFunc, BGSystem, Val, Func
=======
from GEFF.BGTypes import BGVal, BGSystem
>>>>>>> efeb226a
import pytest
import numpy as np

class TestBGVal():
    @pytest.fixture
    def v1(self):
        return 10.
    
    @pytest.fixture
    def v2(self):
        return 113.2
    
    @pytest.fixture
    def a1(self):
        return np.array([10., 381., 2.329])
    
    @pytest.fixture
    def a2(self):
        return np.array([3., 89.2, 15.123])

    def sys(self):
        x = BGVal("x", 2, 1)
        U = BGSystem({x}, 0.55, 0.32)
        return U
    
    def inst(self, val):
        U = self.sys()
        U.Initialise("x")(val)
        return U.x
    
    def test_Class(self):
        x = BGVal("x", 2, 1)
        assert x.name == "x"
        assert x.dtype == np.float64
        assert x.u_H0 == 2
        assert x.u_MP == 1

    def test_Init(self, v1):
        x = self.inst(v1)
        assert x.massdim==3
        assert np.issubdtype(x.value.dtype, np.floating)
        assert x.GetUnits() == True
        assert x.GetConversion() == 0.55**2 * 0.32

    def test_InitFroma1(self, a1):
        x = self.inst(a1)
        assert (x.value == a1).all()

    def test_Units(self, v1):
        x = self.inst(v1)
        x.SetUnits(True)
        assert x.GetUnits()
        assert x.value == v1

        x.SetUnits(False)
        assert not(x.GetUnits())
        assert x.value == v1/(0.55**2 * 0.32)

    def test_str(self, v1):
        x = self.inst(v1)
        x.SetUnits(True)
        assert x.__str__() == f"{x.name} (physical): {v1}"

        x.SetUnits(False)
        assert x.__str__() == f"{x.name} (numerical): {v1/(x.GetConversion())}"

    def test_getitem(self, a1):
        x = self.inst(a1)
        assert (a1 == np.array([x[i] for i in range(len(a1))])).all()

    def test_len(self, v1, a1):
        x = self.inst(a1)
        assert len(x) == len(a1)

        #len of float is not defined
        x = self.inst(v1)
        with pytest.raises(Exception) as exc_info:
            len(x)

    def test_abs(self, v1):
        x = self.inst(v1)
        assert abs(x) == abs(v1)

    def test__neq(self, v1):
        x = self.inst(v1)
        assert -x == -v1
    
    def test__pos(self, v1):
        x = self.inst(v1)
        assert +x == +v1

    def test_add(self, v1, v2):
        x = self.inst(v1)
        y = self.inst(v2)
        assert x + v2 == v1 + v2
        assert x + y == v1 + v2
        assert y + x == v1 + v2
        assert v2 + x == v1 + v2

    def test_sub(self, v1, v2):
        x = self.inst(v1)
        y = self.inst(v2)
        assert x - v2 == v1 - v2
        assert x - y == v1 - v2
        assert y - x == v2 - v1
        assert v2 - x == v2 - v1

    def test_mul(self, v1, v2):
        x = self.inst(v1)
        y = self.inst(v2)
        assert x*v2 == v1*v2
        assert x*y == v1*v2
        assert y*x == v2*v1
        assert v2*x == v2*v1

    def test_floordiv(self, v1, v2):
        x = self.inst(v1)
        y = self.inst(v2)
        assert x//v2 == v1//v2
        assert x//y == v1//v2
        assert y//x == v2//v1
        assert v2//x == v2//v1

    def test_truediv(self, v1, v2):
        x = self.inst(v1)
        y = self.inst(v2)
        assert x/v2 == v1/v2
        assert x/y == v1/v2
        assert y/x == v2/v1
        assert v2/x == v2/v1

    def test_mod(self, v1, v2):
        x = self.inst(v1)
        y = self.inst(v2)
        assert x%5 == v1%5
        with pytest.raises(Exception) as exec_info:
            x%y

    def test_pow(self, v1, v2):
        x = self.inst(v1)
        y = self.inst(v2)
        assert x**v2 == v1**v2
        with pytest.raises(Exception) as exec_info:
            x**y

    def test_eq(self, v1, v2):
        x = self.inst(v1)
        x2 = self.inst(v1)
        y = self.inst(v2)

        assert (x==v1)
        assert (x==x2)
        assert not(x==v2)
        assert not(x==y)

    def test_ne(self, v1, v2):
        x = self.inst(v1)
        x2 = self.inst(v1)
        y = self.inst(v2)

        assert not(x!=v1)
        assert not(x!=x2)
        assert (x!=v2)
        assert (x!=y)

    def test_less(self, v1):
        x = self.inst(v1)
        ym = self.inst(v1-1)
        yp = self.inst(v1+1)

        assert not(x<v1-1)
        assert not(x<ym)

        assert not(x<v1)
        assert not(x<x)

        assert (x<v1+1)
        assert (x<yp)

    def test_lesseq(self, v1):
        x = self.inst(v1)
        ym = self.inst(v1-1)
        yp = self.inst(v1+1)

        assert not(x<=v1-1)
        assert not(x<=ym)

        assert (x<=v1)
        assert (x<=x)

        assert (x<=v1+1)
        assert (x<=yp)

    def test_greater(self, v1):
        x = self.inst(v1)
        ym = self.inst(v1-1)
        yp = self.inst(v1+1)

        assert (x>v1-1)
        assert (x>ym)

        assert not(x>v1)
        assert not(x>x)

        assert not(x>v1+1)
        assert not(x>yp)

    def test_greatereq(self, v1):
        x = self.inst(v1)
        ym = self.inst(v1-1)
        yp = self.inst(v1+1)

        assert (x>=v1-1)
        assert (x>=ym)

        assert (x>=v1)
        assert (x>=x)

        assert not(x>=v1+1)
        assert not(x>=yp)

    def test_SetValue(self, v1, a1):
        x = self.inst(v1)
        x.SetValue(a1)

        assert (x.value == a1).all()




        
        <|MERGE_RESOLUTION|>--- conflicted
+++ resolved
@@ -1,8 +1,4 @@
-<<<<<<< HEAD
-from GEFF.BGTypes import BGVal, BGFunc, BGSystem, Val, Func
-=======
 from GEFF.BGTypes import BGVal, BGSystem
->>>>>>> efeb226a
 import pytest
 import numpy as np
 
