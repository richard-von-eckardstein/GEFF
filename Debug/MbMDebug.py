--- conflicted
+++ resolved
@@ -11,13 +11,8 @@
 
 if __name__ == "__main__":
     #common parameters
-<<<<<<< HEAD
-    beta = 25
-    m = 6.16e-6
-=======
     beta = 35
     m = 6.16e-10
->>>>>>> 8778bb5f
     phi = 15.55
     dphi = -np.sqrt(2/3)*m
     V = lambda x: 1/2*m**2*x**2
