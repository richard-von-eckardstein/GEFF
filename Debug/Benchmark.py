--- conflicted
+++ resolved
@@ -4,20 +4,10 @@
 import os
 abspath = os.path.dirname(__file__)
 
-<<<<<<< HEAD
-from GEFF import GEF
-import numpy as np
-from GEFF.ModeByMode import ReadMode
-
-basepath = os.path.dirname(__file__)
-
-def Benchmark(model, setting, loadGEF=True, loadspec=False):
-=======
 
 basepath = os.path.dirname(__file__)
 
 def Benchmark(model, setting, loadGEF=True):
->>>>>>> efeb226a
     beta = 25
     m = 6e-6
     phi = 15.55
