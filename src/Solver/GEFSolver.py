--- conflicted
+++ resolved
@@ -251,19 +251,16 @@
         self.__UpdateVals(ts, ys, vals)
         return
     
-<<<<<<< HEAD
     def SolveGEF(self, t0, yini, vals, reachNend=True, solvermethod="RK45"):
         done = False
         attempts = 0
         sols = []
-=======
     def AddEvents(self, reachNend):
         def EventWrapper(eventfunc):
             def SolveIVPcompatibleEvent(t, y, vals, atol, rtol):
                 self.ParseArrToUnitSystem(t, y, vals)
                 return eventfunc(vals, atol, rtol)
             return SolveIVPcompatibleEvent
->>>>>>> 41a6fb7b
 
         eventfuncs = []
         eventdic = {}
@@ -276,7 +273,7 @@
                 eventdic[eventname] = {"t":[], "N":[]}
         return eventdic, eventfuncs
     
-    def SolveGEF(self, t0, yini, vals, reachNend=True):
+    def SolveGEF(self, t0, yini, vals, reachNend=True, solvermethod="RK45"):
         done = False
         attempts = 0
         sols = []
