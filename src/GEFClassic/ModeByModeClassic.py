import numpy as np
from scipy.integrate import solve_ivp
from scipy.integrate import trapezoid
import pandas as pd
from scipy.interpolate import CubicSpline
from scipy.optimize import fsolve
import os

alpha=0

def ReadMode(file=None):
        if(file==None):
            filename = "Modes+Beta" + str(x.__beta) + "+M6_16" + ".dat"
            DirName = os.getcwd()
    
            file = os.path.join(DirName, filename)
            
        input_df = pd.read_table(file, sep=",")
        datayp = input_df.values
    
        x = np.arange(3,datayp.shape[1], 4)
        
        t = np.array(datayp[1:,1])
        N = np.array(datayp[1:,2])
        logk = np.array([(complex(datayp[0,y])).real for y in x])
        yp = np.array([[complex(datayp[i+1,y]) for i in range(len(N))] for y in x])
        dyp = np.array([[complex(datayp[i+1,y+1]) for i in range(len(N))] for y in x])
        ym = np.array([[complex(datayp[i+1,y+2]) for i in range(len(N))] for y in x])
        dym = np.array([[complex(datayp[i+1,y+3]) for i in range(len(N))] for y in x])

        k = 10**logk
        
        return t, N, k, yp, dyp, ym, dym

def ModeEoM(y, k, SclrCpl, a):
    """
    Compute the time derivative of the gauge-field mode and its derivatives for a fixed wavenumber at a given moment of time t (in Hubble units)

    Parameters
    ----------
    y : numpy.array
        contains the gauge-field mode and its derivatives for both helicities +/- (in Hubble units).
        y[0/4] = Re( sqrt(2k)*A(t,k,+/-) ), y[2/6] = Im( sqrt(2k)*A(t,k,+/-) )
        y[1/5] = Re( sqrt(2/k)*dAdeta(t,k,+/-) ), y[3/7] = Im( sqrt(2/k)*dAdeta(t,k,+/-) ), eta being conformal time, deta = a*dt
    k : float
        the wavenumber in Hubble units
    SclrCpl : float
        coupling induced by the axion velocity at time t, beta/M_P*dphidt (in Hubble units)
    a : float
        the scalefactor at time t

    Returns
    -------
    dydt : array
        an array of time derivatives of y

    """
    
    dydt = np.zeros(y.size)
    
    drag = 0
    dis1 = k * a**(alpha-1)
    dis2 = SclrCpl

    #positive helicity
    lam = 1.
    #Real Part
    dydt[0] = y[1]*(k/a)*a**(alpha)
    dydt[1] = -( drag * y[1] + (dis1  - lam * dis2) * y[0] )
    
    #Imaginary Part
    dydt[2] = y[3]*(k/a)*a**(alpha)
    dydt[3] = -( drag * y[3] + (dis1  - lam * dis2) * y[2] )
    
    #negative helicity
    lam = -1.
    #Real Part
    dydt[4] = y[5]*(k/a)*a**(alpha)
    dydt[5] = -( drag * y[5] + (dis1  - lam * dis2) * y[4] )
    
    #Imaginary Part
    dydt[6] = y[7]*(k/a)*a**(alpha)
    dydt[7] = -( drag * y[7] + (dis1  - lam * dis2) * y[6] )
    
    return dydt

class ModeByMode:
    """
    A class used to solve the gauge-field mode equation for axion inflation based on a given GEF solution. Can be used to internally verify the consistency of the GEF solution. All quantities throught are treated in Hubble units.
    
    ...
    
    Attributes
    ----------
    
    x.__t : array
        An increasing array of physical times tracking the evolution of the GEF system.
    x.__N : array
        An increasing array of e-Folds tracking the evolution of the GEF system.
    x.__beta : float
        The strength of the inflaton--gauge-field interaction, beta/M_P
    x.__af : function
        returns the scale factor, a(t), as a function of physical time. Obtained by interpolation of the GEF solution.
    x.__SclrCplf : function
        returns the coupling of the inflaton velocity to the gauge-field, beta/M_p*dphidt, as a function of physical time. Obtained by interpolation of the GEF solution.
    x.__khf : function
        returns the instability scale k_h(t) as a function of physical time. Obtained by interpolation of the GEF solution.
    x.__etaf : function
        returns the conformal time eta(t) as a function of physical time normalised to eta(0)=-1/H_0. Obtained by numerical integration and interpolation.
    x.maxk : float
        the maximal wavenumber k which can be resolved based on the dynamical range covered by the GEF solution
    x.mink : float
        the minimal wavenumber k which can be resolved based on the initial conditions of the GEF solution
    
    ...
    
    Methods
    -------
    
    InitialKTN()
        Determines the solution to k = 10^(5/2)*k_h(t). initial data can be given for the wavenumber k, the physical time coordinates t, or e-Folds N.
    ComputeMode()
        For a given wavenumber k satisfying k=10^(5/2)*k_h(t), initialises the gauge-field modes at time t in the Bunch-Davies vacuum and computes the time evolution within a given time interval, teval.
    EBGnSpec()
        Computes the spectrum of E rot^n E/a^n (=E[n]), B rot^n B/a^n (=B[n]), and -(E rot^n B)/a^n (=G[n]) at a given moment of time t and a helicity lambda gusing the gauge field spectrum A(t, k, lambda)
    ComputeEBGnMode()
        Computes the expectation values E rot^n E/a^n (=E[n]), B rot^n B/a^n (=B[n]), and -(E rot^n B)/a^n (=G[n]) at a given moment of time t given the gauge field spectrum A(t, k, +/-). Useful for comparing GEF results to ModeByMode results.
    """
    def __init__(x, G):
    #Initialise the ModeByMode class, defines all relevant quantities for this class from the background GEF values G
        if G.units: G.Unitless()
        x.__t = G.vals["t"]
        x.__N = G.vals["N"]
        kh = G.vals["kh"]
        H = G.vals["H"]
        x.__beta=G.beta

        x.__af = CubicSpline(x.__t, np.exp(x.__N))
        x.__SclrCplf = CubicSpline(x.__t, G.dIdphi()*G.vals["dphi"])
        x.__khf = CubicSpline(x.__t, kh)
        x.__Hf = CubicSpline(x.__t, H)
        
        deta = lambda t, y: 1/x.__af(t)
        
        soleta = solve_ivp(deta, [min(x.__t), max(x.__t)], np.array([-1]), t_eval=x.__t)

        x.__etaf = CubicSpline(x.__t, soleta.y[0,:])

        Nend = G.EndOfInflation()[0]

        maxN = min(max(x.__N), Nend+1)
        
        #Define suitable range of wavenumbers which can be considered given the background dynamics. mink might still change
        x.maxk = CubicSpline(x.__N, kh)(maxN)
        x.mink = 10**(3)*kh[0]
        
        return
    
    def InitialKTN(x, init, mode="t"):
        """
        Input
        -----
        init : array
           an array of physical time coordinates t, OR of e-Folds N, OR of wavenumbers k (within x.mink and x.maxk)
        mode : str
            if init contains physical time coordinates: mode="t"
            if init contains e-Folds: mode="N"
            if init contains wavenumbers: mode="k"

        Return
        ------
        k : array
            an array of wavenumbers k satisfying k=10^(5/2)k_h(tstart)
        tstart : array
            an array of physical time coordinates t satisfying k=10^(5/2)k_h(tstart)
        """

        if mode=="t":
            tstart = init
            k = 10**(5/2)*x.__khf(tstart)

        elif mode=="k":
            k = init
<<<<<<< HEAD
            x0 = np.log(k[0]) - np.log(x.__khf(0.)) - 5/2*np.log(10)
=======
            x0 = np.log(k[0]) - np.log(x.__khf(0)) - 5/2*np.log(10)
>>>>>>> b7f90976
            tstart = []
            for i, l in enumerate(k):
                f = lambda t: np.log(l) - np.log(x.__khf(t)) - 5/2*np.log(10)
                ttmp = fsolve(f, x0)[0]
<<<<<<< HEAD
                #Update the initial guess based on the previous result
                if i < len(k)-1:
                    x0 = ttmp + np.log(k[i+1]/l)
=======
                if i<len(k)-1:
                    x0 = ttmp + np.log(k[i+1]/l)/x.__Hf(ttmp)
>>>>>>> b7f90976
                tstart.append(ttmp)
            tstart = np.array(tstart)

        elif mode=="N":
            tstart = CubicSpline(x.__N, x.__t)(init)
            k = 10**(5/2)*x.__khf(tstart)

        else:
            print("not a valid choice")
            raise KeyError

        return k, tstart
    
    def ComputeMode(x, k, tstart, teval=[], atol=1e-3, rtol=1e-4):
        """
        Input
        -----
        k : float
           the wavenumber k for which the mode function A(t,k, +/-) is evolved.
        tstart : float
            the time coordinate satisfying k = 10^(5/2)k_h(tstart) needed to ensure that the modes initialised in the Bunch-Davies vacuum
        teval : array/list
            physical time points at which the mode function A(t,k,+/-) and its derivatives will be returned
            if teval=[], the mode functions are evaluated at x.__t
        atol : float
            the absolute precision of the numerical intergrator (1e-3 should be fine for all applications, lower will increase computational time)
        rtol : float
            the relative precision of the numerical integrator (1e-4 or lower for good accuracy)

        Return
        ------
        yp : array
            the positive helicity modes (rescaled), sqrt(2k)*A(teval, k, +)
        dyp : array
            the derivative of the positive helicity modes (rescaled), sqrt(2/k)*dAdeta(teval, k, +)
        ym : array
            the negative helicity modes (rescaled), sqrt(2k)*A(teval, k, -)
        dym : array
            the derivative of the negative helicity modes (rescaled), sqrt(2/k)*dAdeta(teval, k, -)
        """

        
        #Initial conditions for y and dydt for both helicities (rescaled appropriately)
        yini = np.array([1., 0, 0, -1., 1, 0, 0, -1.])
        
        #Define ODE to solve
        ode = lambda t, y: ModeEoM(y, k, x.__SclrCplf(t), x.__af(t))
        
        #maximal time
        tmax = max(x.__t)

        #parse teval input
        if len(teval)==0:
            teval=x.__t
        
        #conformal time needed for relative phases
        eta = x.__etaf(teval)

        istart = 0
        while teval[istart]<tstart:
            istart+=1
        teval = teval[istart:]
        
        #Solve differential equation from tstart to tmax
        sol = solve_ivp(ode, [tstart, tmax], yini, t_eval=teval, method="RK45", atol=atol, rtol=rtol)
        
        #the mode was in vacuum before tstart
        vac = list( np.exp(-1j*eta[:istart]*k) )
        dvac = list( -1j*np.exp(-1j*eta[:istart]*k) )

        #Create array of mode evolution stringing together vacuum and non-vacuum time evolutions to get evolution from t0 to tend
        yp = np.array( vac + list( (sol.y[0,:] + 1j*sol.y[2,:])*np.exp(-1j*k*eta[istart]) ) )
        dyp = np.array( dvac + list( (sol.y[1,:] + 1j*sol.y[3,:])*np.exp(-1j*k*eta[istart]) ) )
        
        ym = np.array( vac + list( (sol.y[4,:] + 1j*sol.y[6,:])*np.exp(-1j*k*eta[istart]) ) )
        dym = np.array( dvac + list( (sol.y[5,:] + 1j*sol.y[7,:])*np.exp(-1j*k*eta[istart]) ) )

        return yp, dyp, ym, dym
    
    def EBGnSpec(x, k, lam, ylam, dylam, a, n):
        """
        Input
        -----
        k : float
            the wavenumber for which the spectrum should be computed
        lam : float
            the helicity of the spectrum (either +1 or -1)
        ylam : float
            the mode function sqrt(2k) A(t,k,lam) for a given wavenumber k and helicity lam evaluated at time t
        dylam : float
            the mode-function derivative, sqrt(2/k) dAdeta(t,k,lam) for a given wavenumber k and helicity lam evaluated at time t
        a : float
            the scale factor at time t
        n : int
            the power of the curl in E rot^n E, B rot^n B, etc.

        Return
        ------
        E : float
            the spectrum of 1/a^n E rot^n E for wavenumber k and helicity lam
        B : float
            the spectrum of 1/a^n B rot^n B for wavenumber k and helicity lam
        G : float
            the spectrum of -1/a^n E rot^n B for wavenumber k and helicity lam
        """
    
        Eterm = abs(dylam)**2

        Bterm = abs(ylam)**2

        Gterm = lam*(ylam.conjugate() * dylam).real

        #prefac modified to account for sqrt(2k) factor in modes
        prefac = lam**n * 1/(2*np.pi)**2 * (k/a)**(n+3)/a

        #ErotnE = int(Edk) 
        E = prefac * Eterm

        #BrotnB = int(Bdk) 
        B = prefac * Bterm

        #-ErotnB = int(Gdk)
        G = prefac * Gterm
        return E, B, G
    
    def ComputeEBGnMode(x, yP, yM, dyP, dyM, t, ks, n=0):
        """
        Input
        -----
        yP : array
            the positive-helicity mode sqrt(2ks)*A(t,ks,+) for a fixed time t
        yM : array
            the negative-helicity mode sqrt(2ks)*A(t,ks,-) for a fixed time t
        dyP : array
            the positive-helicity mode's derivative sqrt(2/ks)*dAdeta(t,ks,+) for a fixed time t
        dyM : array
            the negative-helicity mode's derivative sqrt(2/ks)*dAdeta(t,ks,+) for a fixed time t
        t : float
            the physical time at which to evaluate the function
        ks : array
            an array of wavenumbers associated to the modes
        n : int
            the power of the curl in E rot^n E, B rot^n B, etc.

        Return
        ------
        En : float
            the value of 1/a^n E rot^n E at time t
        Bn : float
            the value of 1/a^n B rot^n B at time t
        Gn : float
            the value of -1/a^n E rot^n B at time t
        """
        Es = []
        Bs = []
        Gs = []
        for i, k in enumerate(ks):
            if k < x.__khf(t) and k > x.mink:
                Ep, Bp, Gp = x.EBGnSpec(k, 1.0, yP[i], dyP[i], x.__af(t), n)
                Em, Bm, Gm = x.EBGnSpec(k, -1.0, yM[i], dyM[i], x.__af(t), n)
                Es.append(Ep + Em)
                Bs.append(Bp + Bm)
                Gs.append(Gp + Gm)
            else:
                Es.append(0)
                Bs.append(0)
                Gs.append(0)

        Es = np.array(Es)
        En = trapezoid(Es, ks)
        Bs = np.array(Bs)
        Bn = trapezoid(Bs, ks)
        Gs = np.array(Gs)
        Gn = trapezoid(Gs, ks)

        return En, Bn, Gn

    def SaveMode(x, t, ks, yp, dyp, ym, dym, name=None):
        logk = np.log10(ks)
        N = list(np.log(x.__af(t)))
        N = np.array([np.nan]+N)
        t = np.array([np.nan]+list(t))
        dic = {"t":t}
        dic = dict(dic, **{"N":N})
        for k in range(len(logk)):
            dictmp = {"yp_" + str(k) :np.array([logk[k]] + list(yp[k,:]))}
            dic = dict(dic, **dictmp)
            dictmp = {"ym_" + str(k) :np.array([logk[k]] + list(dyp[k,:]))}
            dic = dict(dic, **dictmp)
            dictmp = {"dyp_" + str(k):np.array([logk[k]] + list(ym[k,:]))}
            dic = dict(dic, **dictmp)
            dictmp = {"dym_" + str(k):np.array([logk[k]] + list(dym[k,:]))}
            dic = dict(dic, **dictmp)
            
        if(name==None):
            filename = "Modes+Beta" + str(x.__beta) + "+M6_16" + ".dat"
        else:
            filename = name
    
        DirName = os.getcwd()
    
        path = os.path.join(DirName, filename)
    
        output_df = pd.DataFrame(dic)  
        output_df.to_csv(path)
        
        return

    <|MERGE_RESOLUTION|>--- conflicted
+++ resolved
@@ -181,23 +181,14 @@
 
         elif mode=="k":
             k = init
-<<<<<<< HEAD
             x0 = np.log(k[0]) - np.log(x.__khf(0.)) - 5/2*np.log(10)
-=======
-            x0 = np.log(k[0]) - np.log(x.__khf(0)) - 5/2*np.log(10)
->>>>>>> b7f90976
             tstart = []
             for i, l in enumerate(k):
                 f = lambda t: np.log(l) - np.log(x.__khf(t)) - 5/2*np.log(10)
                 ttmp = fsolve(f, x0)[0]
-<<<<<<< HEAD
                 #Update the initial guess based on the previous result
                 if i < len(k)-1:
                     x0 = ttmp + np.log(k[i+1]/l)
-=======
-                if i<len(k)-1:
-                    x0 = ttmp + np.log(k[i+1]/l)/x.__Hf(ttmp)
->>>>>>> b7f90976
                 tstart.append(ttmp)
             tstart = np.array(tstart)
 
