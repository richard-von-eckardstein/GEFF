import pandas as pd
import numpy as np
from scipy.integrate import solve_ivp
from scipy.interpolate import CubicSpline
from scipy.optimize import fsolve
from src.Tools.timer import Timer
import math
from mpmath import whitw, mp

class TruncationError(Exception):
    pass
class UnknownEventError(Exception):
    pass

def AddEventFlags(name, terminal=True, direction=1, final=True):
    def setflags(func):
        func.name = name
        func.terminal = terminal
        func.direction = direction
        func.final = final
        return func
    return setflags

def PrintSol(sol):
    print("The run terminated with the following statistics:")
    for attr in sol.keys():
        if attr not in ["y", "t", "y_events", "t_events", "sol", "events"]:
            print(rf"{attr} : {getattr(sol, attr)}")
    try:
        events = sol.events
        if len(events.keys())==0:
            print("No events occured during the run")
        else:
            print("The following events occured during the run:")
            for event in events.keys():
                time = events[event]["t"]
                efold = events[event]["N"]
                print(rf"{event} at t={time} or N={efold}")
    except: return
    finally: return

class GEF:
    """
    A class used to solve the GEF equations given a set of initial conditions. The class also comes with several useful utility functions.
    
    ...
    
    Attributes
    ----------
    
    completed :  boolean
        Gives information if the GEF equations have been solved or if the GEF is stll to be evaluated
    alpha : int
        Parameter allwoing to switch between physical time and alpha time. Currently, alpha=0 is hardcoded (equations are solved in physical time t)
    beta : float
        Coupling strength of the inflaton to the gauge fields, I_2(phi) = beta/Mpl
    V : function
        The potential as a function of the inflaton field in Planck units.
    dV : function
        The potential derivative as a function of the inflaton field in Planck units.
    ntr : int
        order in bilinear expectation values at which GEF equations are truncated
    vals : dictionary
        Gives the values of all relevant background quantities. It contains the following keys:
            "t" : physical time
            "N" : e-folds
            "a" : scale-factor
            "H" : Hubble rate
            "phi" : inflaton field value
            "dphi" :  inflaton velocity
            "E" : electric bilinear expectation values (E rot^n E)
            "B" : magnetic bilinear expectation values (B rot^n B)
            "G" : mixed bilinear expectation values (B rot^n B)
            "xi" :  gauge-field production parameter
            "kh" : cut-off scale
        if x.completed = True: the dictionary contains the time-evolution for every parameter
            We only keep "E", "B", "G" for n=0, all higher terms in curls are thrown away to save space
        if x.completed = False:
            if the GEF equations have not been solved, x.vals simply contains the initial condicitons for the above quantities
            if the GEF equations were not solved unsuccessfully, x.vals contains the last point in time which was successfully 
            obtained
    approx : Boolean
        Are Whittaker functions for xi>4 evaluated explicitly or using approximate expressions with rel error < 1e-4
    units : Boolean
        Are all quantities treated as dimensionful or dimensioneless?
    omega :  float
        used for converting from unitless system to unitful quantities and back
    f : float
        used for converting from unitless system to unitful quantities and back
    ratio : float
        omega/f
    H0 : float
        initial value of the Hubble rate in the dimensional unit system. Used for unit conversion.
    Mpl : float
        value of the Planck mass in the dimensional unit system. Used for unit conversion.
    GEFData : None | str
        Path to file where GEF results are stored
    ModeData : None | str
        Path to file where Mode By Mode results are stored
        
    ...
    
    Methods
    -------
    
    RunGEF()
        Primary function, execute to solve the GEF equations and store all results in self.vals
    potential() 
        computes the value of the inflaton potential from self.vals
    dVdphi()
        computes the derivative of the inflaton potential from self.vals
    dIdphi()
        computes the derivative of the axial coupling from self.vals, typically dIdphi = beta/Mpl = const.
    ddIddphi()
        computes the 2nd derivative of the axial coupling from self.vals, typically ddIddphi = 0	
    FriedmannEq()
        computes the Friedmann equation from self.vals
    GetXi()
        computes xi from self.vals
    EoMPhi()
        evaluates the Klein--Gordon equation from self.vals
    EoMlnkh()
        computes the time derivative of ln(kh)
    EoMF()
        computes the time derivative of (X rot^n Y) for X,Y in {E, B}
    InitialiseGEF()
        Create an array from self.vals to serve as initial conditions for solve_ivp (only sensible if x.completed=False)
    TimeStep(t, y)
        Evolves the GEF system of equations by one time step, can be passed to solve_ivp
    DefineDictionary(t, y)
        stores the values in t and y from TimeStep() into the dictionary self.vals
    SolveGEF(ntr, t0=0., t1=120., atol=1e-6, rtol=1e-3)
        Solve the GEF system from time t0 to t1 with the given tolerances for solve_ivp
    SaveData()
        store the GEF results in a file under the path GEF.GEFData or a default path.
    LoadData()
        load GEF results from GEF.GEFData
    Unitless()
        Convert all values in self.vals and all EoMs such that they assume dimensionless quantities
    Unitful()
        Convert all values in self.vals and all EoMs such that they assume dimensionful quantities 
    EndOfInflation()
        Find the end of inflation from self.vals by solving for ddot(a) = 0.
    """
 
    def __init__(x, beta: float, ini: dict, V, dV, GEFData: None|str=None, ModeData: None|str=None, approx: bool=True):
        #beta: axial coupling strenght I_2(phi) = beta/M_P
        #Mpl: numerical value of the Planck mass. In Planck units, Mpl = 1
        #ini: a dictionary specifying the initial conditions for the GEF. 
            ##Necessary dictionary keys:
                ### "phi": initial value of inflaton field expressed in the same units as Mpl.
                ### "dphi": initial inflaton field velocity expressed in the same units as Mpl.
        #M: set self.mass
        #ntr: sets self.ntr
        #approx: sets self.approx
        x.units = True
        x.completed = False
        x.alpha = 0

        x.beta = beta
        
        x.V = V
        x.dV = dV

        x.ini = ini

        x.GEFData = GEFData
        x.ModeData = ModeData

        if(approx):
            x.Whittaker = x.WhittakerApprox
        else:
            x.Whittaker = x.WhittakerExact
        
        x.approx = approx
        x.omega = 1.
        x.f = 1.
        x.ratio = 1.
        #Need Unitful Potential once, to compute omega
        x.H0 = np.sqrt( ( 0.5*x.ini["dphi"]**2 + x.V(x.ini["phi"]) )/3 )
        x.Mpl = 1.
        x.Nend = 61
        return
    
    #Potentials and Couplings
    def potential(x):
        phi = x.f*x.vals["phi"]
        return x.V(phi) / (x.f*x.omega)**2
    
    def dVdphi(x):
        phi = x.f*x.vals["phi"]
        return x.dV(phi)/(x.f*x.omega**2)

    def dIdphi(x):
        dI = x.beta/x.f
        return dI*x.f

    def ddIddphi(x):
        ddI = 0.
        return ddI*x.f**2
    
    #Useful Quantities
    def FriedmannEq(x):
        Hsq = (1/3) * (0.5 * x.vals["dphi"]**2 + x.vals["a"]**(2*x.alpha)*
                       (x.potential() + x.ratio**2*( 0.5*(x.vals["E"]+x.vals["B"]) ) ) )
        return np.sqrt(Hsq)

    def FriedmannEq2(x):
        Hprime = -(x.vals["dphi"]**2/3 - x.vals["a"]**(2*x.alpha)*
                       (x.potential()/3 - x.ratio**2*(x.vals["E"]+x.vals["B"])/6) ) - (1-x.alpha)*x.vals["H"]**2
        return Hprime
    
    def GetXi(x):
        return (x.dIdphi() * x.vals["dphi"])/(2 * x.vals["H"])
            
    #Equations of Motions
    def EoMphi(x):
        alpha = x.alpha
        a = x.vals["a"]
        
        ddphiddt = ((alpha-3)*x.vals["H"] * x.vals["dphi"]
                - a**(2*alpha)*x.dVdphi() - a**(2*alpha)*x.dIdphi()*x.vals["G"]*x.ratio**2)
        return ddphiddt
    
    def EoMlnkh(x, ddphiddt, rtol=1e-6):
        kh = x.vals["kh"]
        alpha = x.alpha
        a = x.vals["a"]
        H = x.vals["H"]
        
        xi = x.vals["xi"]
        r = 2*abs(xi)
        
        fc = a**(1-alpha) * H * r
        
        dHdt = x.vals["Hprime"]# #approximation  dHdt = alphaH**2  (slow-roll)
        xiprime = (-dHdt * xi + (x.ddIddphi()*x.vals["dphi"]**2 + x.dIdphi()*ddphiddt)/2)/H
        rprime = 2*np.sign(xi)*xiprime
        fcprime = (1-alpha)*H*fc + dHdt*a**(1-alpha)*r + a**(1-alpha)*H*rprime
                   
        if (fcprime >= 0):
            if(1-np.log(fc)/np.log(kh) < rtol):
                dlnkhdt = fcprime/kh
            else:
                dlnkhdt = 0
        else:
            dlnkhdt = 0
    
        return dlnkhdt

    def EoMF(x, dlnkhdt):
        FE = x.vals["F"][:,0]
        FB = x.vals["F"][:,1]
        FG = x.vals["F"][:,2]
        aAlpha = x.vals["a"]**x.alpha

        kh = x.vals["kh"]
        a = x.vals["a"]
        scale = kh/a

        Whitt = x.Whittaker()

        Whitt[2,1] = -Whitt[2,1]

        bdrF = dlnkhdt*np.array([[(Whitt[j,0] + (-1)**i*Whitt[j,1]) for j in range(3)]
                                    for i in range(x.ntr)]) / (4*np.pi**2)

        ScalarCpl = (x.dIdphi()*x.vals["dphi"])

        dFdt = np.zeros(bdrF.shape)

        for n in range(x.ntr-1):
            dFdt[n,0] = (bdrF[n, 0] - (4+n)*dlnkhdt*FE[n] - 2*aAlpha*scale*FG[n+1] + 2*ScalarCpl*FG[n])

            dFdt[n,1] = (bdrF[n, 1] - (4+n)*dlnkhdt*FB[n] + 2*aAlpha*scale*FG[n+1])

            dFdt[n,2] = (bdrF[n, 2] - (4+n)*dlnkhdt*FG[n] + aAlpha*scale*(FE[n+1] - FB[n+1]) + ScalarCpl*FB[n])

        dFdt[-1,0] = (bdrF[-1,0] -  (4+x.ntr-1)*dlnkhdt*FE[-1]- 2*aAlpha*scale*FG[-2] + 2*ScalarCpl*FG[-1])

        dFdt[-1,1] = (bdrF[-1,1] - (4+x.ntr-1)*dlnkhdt*FB[-1] + 2*aAlpha*scale*FG[-2]) 

        dFdt[-1,2] = (bdrF[-1,2] - (4+x.ntr-1)*dlnkhdt*FG[-1] + aAlpha*scale*(FE[-2] - FB[-2]) + ScalarCpl*FB[-1])

        return dFdt
            
    #Run GEF
    def InitialiseGEF(x):
        yini = np.zeros((x.ntr*3+4))

        #ini is always in Planck units
        x.vals = x.ini.copy()
        
        if (x.units):
            x.f = x.Mpl
            x.omega = x.H0
            x.units = False
        else:
            x.f = 1.
            x.omega = 1.
            x.units = True
        
        yini[0] = 0
        yini[1] = x.ini["phi"]/x.f
        yini[2] = x.ini["dphi"]/(x.f*x.omega)
        yini[3] = np.log(abs(yini[2]*x.dIdphi()))
        
        x.f = x.Mpl
        x.omega = x.H0
        x.ratio = x.omega/x.f
        x.units = False
    
        return yini
    
    def TimeStep(x, t, y, rtol=1e-6):
        x.DefineDictionary(t, y)
        dydt = np.zeros(y.shape)
        dydt[0] = x.vals["H"]
        dydt[1] = x.vals["dphi"]
        dydt[2] = x.EoMphi()
        
        dlnkhdt = x.EoMlnkh(dydt[2])
        dydt[3] = dlnkhdt
                
        dFdt = x.EoMF(dlnkhdt)
        dydt[4:] = dFdt.reshape(x.ntr*3) 
        
        return dydt
    
    def DefineDictionary(x, t, y):
        x.vals["t"] = t
        x.vals["N"] = y[0]
        
        x.vals["a"]= np.exp(y[0])
        
        x.vals["phi"] = y[1]
        x.vals["dphi"] = y[2]

        x.vals["kh"] = np.exp(y[3])

        F = y[4:]
        x.vals["F"] = F.reshape(x.ntr, 3)

        x.vals["E"] = x.vals["F"][0,0]*np.exp(4*(y[3]-y[0]))
        x.vals["B"] = x.vals["F"][0,1]*np.exp(4*(y[3]-y[0]))
        x.vals["G"] = x.vals["F"][0,2]*np.exp(4*(y[3]-y[0]))

        x.vals["H"] = x.FriedmannEq()
        x.vals["Hprime"] = x.FriedmannEq2()
        x.vals["xi"] = x.GetXi()

        return
    
    @AddEventFlags("End of inflation", True, 1, True)
    def __EndOfInflation__(x, t, y):
        dphi = y[2]
        V = x.V(x.f*y[1])/(x.f*x.omega)**2
        rhoEB = 0.5*(y[4]+y[5])*x.ratio**2*np.exp(4*(y[3]-y[0]))
        val = np.log(abs((dphi**2 + rhoEB)/V))
        return val
    
    def IncreaseNtr(x, val=10):
        x.ntr+=val
        print(f"Increasing ntr by {val} to {x.ntr}.")
        return
    
    def SetupSolver(x, reachNend):
        events = []
        eventnames = []
        if reachNend: 
            events.append(x.__EndOfInflation__)
            eventnames.append(x.__EndOfInflation__.name)

        eventdic = dict(zip(eventnames, [{"t":[], "N":[]} for event in eventnames]))

        yini = x.InitialiseGEF()
        t0 = 0.
        return t0, yini, events, eventdic
    
    def ObtainSolution(x, t0, tend, yini, atol, rtol, events):
        ODE = lambda t, y: x.TimeStep(t, y, rtol)

        teval = np.arange(10*t0, 10*tend +1)/10

        sol = solve_ivp(ODE, [t0,tend], yini, t_eval=teval,
                                 method="RK45", atol=atol, rtol=rtol, events=events)
        assert sol.success
        return sol

    def SolveGEF(x, tend=120., atol=1e-20, rtol=1e-6, reachNend=True, Ntol=-1):
        mp.dps = 8
        t = Timer()

        print(f"The solver aims at reaching t={tend}")

        t0, yini, events, eventdic = x.SetupSolver(reachNend=True)

        t.start()

        done=False
        attempts = 0
        
        print(f"Attempting run with ntr={x.ntr}")
        while not(done) and attempts<10:
            #mp.dps = int(abs(np.log10(atol)))+1
            attempts += 1
            try:
<<<<<<< HEAD
                sol = solve_ivp(ODE, [t0,tend], yini, t_eval=teval,
                                 method="RK45", atol=atol, rtol=rtol, events=events)
                assert sol.success
=======
                sol = x.ObtainSolution(t0, tend, yini, atol, rtol, events)
>>>>>>> 4176cc58
            except ValueError or AssertionError:
                print(f"The run failed at t={x.vals['t']}, N={x.vals['N']}.")
                raise TruncationError
<<<<<<< HEAD
            except:
=======
            except RuntimeError:
>>>>>>> 4176cc58
                raise RuntimeError
            else:
                if reachNend:
                    try: 
                        Ninf = sol.y_events[0][0,0]
                    except:
                        t0=sol.t[-5]
                        yini = sol.y[:,-5]

                        if yini[0] > x.Nend: Ninc = 5
                        else: Ninc=x.Nend-yini[0]

                        tdiff = np.round(Ninc/x.vals["H"])
                        #round again, sometimes floats cause problems in t_span and t_eval.
                        tend  = np.round(tend + tdiff, 1)

                        print(rf"The end of inflation was not reached by the solver. Increasing tend by {tdiff} to {tend}.")
                    else:
                        done = True
                        for i, eventname in enumerate(eventdic.keys()):
                            eventdic[eventname]["t"].append(sol.t_events[i])
                            eventdic[eventname]["N"].append(sol.y_events[i][:,0])
                        print(f"The end of inflation was reached at t={np.round(sol.t_events[i][-1], 1)} and N={np.round(Ninf, abs(Ntol))}.")
                        if attempts > 1:
                            order="repeat"
                        else: order="proceed"
                else:
                    done=True
            
        t.stop()

        for eventname in (eventdic.keys()):
            eventdic[eventname]["t"] = np.round(np.concatenate(eventdic[eventname]["t"]), 1)
            eventdic[eventname]["N"] = np.round(np.concatenate(eventdic[eventname]["N"]), 3)

        sol.events = eventdic

        if attempts != 1 and not(done):
            print(f"The run did not finish after {sol.attempts} attempts. Check the output for more information.")
            raise RuntimeError

        return sol, tend, Ninf, order
    
    def RunGEF(x, ntr, tend=120., atol=1e-20, rtol=1e-6, reachNend=True, printstats=False, Ntol=-1):
        x.ntr = ntr+1
        if not(x.completed):
            finished= False
            attempts=0
            while not(finished):
                attempts+=1
                try:
                    sol, tend, Ninf, order = x.SolveGEF(tend, atol=atol, rtol=rtol, reachNend=reachNend, Ntol=Ntol)
                    if order=="repeat":
                        print("Multiple iterations where necessary to estimate tend. Repeating the same run to check consistency.")
                    if order=="proceed":
                        if np.log10(abs(Ninf-x.Nend)) < Ntol: 
                            finished=True
                        else:
                            Ninc = abs(Ninf - x.Nend)
                            tdiff = np.round(Ninc/x.vals["H"])
                            tend = min(np.round(sol.t[-1] + tdiff, 1), tend)
                            print("To verify a consistent run, checking stability against increasing ntr.")
                            x.IncreaseNtr(5)
                        x.Nend = Ninf
                except TruncationError:
                    print("A truncation error occured")
                    x.IncreaseNtr(10)  
            """if attempts==10:
                print(f"The run did not finish after {attempts} attempts. Check the output for more information.")
                raise RuntimeError"""
            if printstats:
                PrintSol(sol)
            x.WriteOutGEFResults(sol)
            x.completed = True
            return sol
        else:
            print("This run is already completed, access data using GEF.vals")
            return
        
    def WriteOutGEFResults(x, sol):
        t = sol.t
        y = sol.y
        parsold = list(x.vals.keys())
        parsold.remove("F")
        newpars = ["ddphi", "dlnkh"] #"E1", "B1", "G1", "Edot", "Bdot", "Gdot", "EdotBdr", "BdotBdr", "GdotBdr"]
        pars = parsold + newpars
        res = dict(zip(pars, [[] for par in pars]))
        for i in range(len(t)):
            x.DefineDictionary(t[i], y[:,i])
            ddphi = x.EoMphi()
            res["ddphi"].append(ddphi)
            dlnkhdt = x.EoMlnkh(ddphi)
            res["dlnkh"].append(dlnkhdt)
            for par in parsold:
                res[par].append(x.vals[par])
        for par in pars:
            res[par] = np.array(res[par])
        x.vals = res
        return


<<<<<<< HEAD
    def RunGEF(x, ntr, tend=120., atol=1e-6, rtol=1e-3, reachNend=True, printstats=False):
        x.ntr = ntr+1
        if not(x.completed):
            try:
                sol, done = x.SolveGEF(tend, atol=atol, rtol=rtol, reachNend=reachNend)
            except TruncationError:
                print("Truncation error")
            except RuntimeError:
                raise RuntimeError
            finally:
                print(rtol*abs(x.vals["E"][-1])/atol)
                print(rtol*abs(x.vals["B"][-1])/atol)
                print(rtol*abs(x.vals["G"][-1])/atol)
            if printstats:
                PrintSol(sol)
            if sol.attempts >= 10 and not(done):
                print(f"The run did not finish after {sol.attempts} attempts. Check the output for more information.")
            x.WriteOutGEFResults(sol)
            x.completed = done
            return sol
        else:
            print("This run is already completed, access data using GEF.vals")
            return
=======
    
>>>>>>> 4176cc58
        
    def SaveData(x):
        if (x.completed):
            #x.Unitful()
            #Data is always stored without units
            if x.GEFData==None:
                path = f"./Out/GEF_Beta{x.beta}.dat"
            else:
                path = x.GEFData

            output_df = pd.DataFrame(x.vals)  
            output_df.to_csv(path)
        else:
            print("You need to RunGEF first")
        return
            
    def LoadData(x):
        if x.GEFData == None:
            print("You did not specify the file from which to load the GEF data. Set 'GEFData' to the file's path from which you want to load your data.")
            return
        else:
            file = x.GEFData
            try:
                input_df = pd.read_table(file, sep=",")
            except FileNotFoundError:
                print("This file does not exist")
                raise FileNotFoundError

        data = dict(zip(input_df.columns[1:],input_df.values[1:,1:].T))
        
        names = ["t", "phi", "dphi", "ddphi", "a", "H",
                 "E", "B", "G", "kh", "dlnkh"]# "E1", "B1", "G1", "Edot", "Bdot", "Gdot",]
        #Check if data file is in order:
        for name in names:
            if name not in data.keys():
                print("The file you provided does not contain information on the parameter " + name + ". Please provide a complete data file")
                print("A complete file contains information on the parameters:", names)
                raise ImportError
        
        #Since GEF data is always stored untiless, it is assumed to be untiless when loaded
        x.units = False
        x.omega = x.H0
        x.f = x.Mpl
        x.ratio = x.omega/x.f
        
        if len(data["t"]) == 1:
            print("It seems your table only contains one data point. This indicates a GEF run which is not yet executed. We suggest you initialise your run anew and use self.RunGEF")
            print("the completed-Flag is set to False")
            x.completed = False
            
        else:
            x.completed = True

        if not(hasattr(x, "vals")): x.vals = x.ini.copy()
        for key in data.keys():
                x.vals[key] = data[key]

        """Bdrnames = ["EdotBdr","BdotBdr","GdotBdr"]
        for bdrname in Bdrnames:
            if bdrname not in data.keys():
                x.vals["EdotBdr"] = data["Edot"]
                x.vals["BdotBdr"] = data["Bdot"]
                x.vals["GdotBdr"] = data["Gdot"]"""

        return
            
    def Unitless(x):
        omega = x.H0
        f = x.Mpl
        if (not(x.completed)):
            print("You need to RunGEF or LoadGEF first")
            return
        if (x.units):
            x.vals["t"] = x.vals["t"]*omega
            x.vals["phi"] = x.vals["phi"]/f
            x.vals["dphi"] = x.vals["dphi"]/(f*omega)
            x.vals["ddphi"] = x.vals["ddphi"]/(f*omega**2)
            x.vals["H"] = x.vals["H"]/(omega)
            x.vals["Hprime"] = x.vals["Hprime"]/(omega)**2
            x.vals["E"] = x.vals["E"]/(omega)**4
            x.vals["B"] = x.vals["B"]/(omega)**4
            x.vals["G"] = x.vals["G"]/(omega)**4
            x.vals["kh"] = x.vals["kh"]/omega
            x.vals["dlnkh"] = x.vals["dlnkh"]/omega
            """x.vals["E1"] = x.vals["E1"]/(omega)**5
            x.vals["B1"] = x.vals["B1"]/(omega)**5
            x.vals["G1"] = x.vals["G1"]/(omega)**5
            x.vals["Edot"] = x.vals["Edot"]/(omega)**5
            x.vals["Bdot"] = x.vals["Bdot"]/(omega)**5
            x.vals["Gdot"] = x.vals["Gdot"]/(omega)**5
            x.vals["EdotBdr"] = x.vals["EdotBdr"]/(omega)**5
            x.vals["BdotBdr"] = x.vals["BdotBdr"]/(omega)**5
            x.vals["GdotBdr"] = x.vals["GdotBdr"]/(omega)**5"""
            x.omega = omega
            x.f = f
            x.ratio = x.omega/x.f
            x.units = False
        else:
            print("Already Unitless")
        return
            
    def Unitful(x):
        omega = x.H0
        f = x.Mpl
        if (not(x.completed)):
            print("You need to RunGEF or LoadGEF first")
            return
        if (not(x.units)):
            x.vals["t"] = x.vals["t"]/omega
            x.vals["phi"] = x.vals["phi"]*f
            x.vals["dphi"] = x.vals["dphi"]*(f*omega)
            x.vals["ddphi"] = x.vals["ddphi"]*(f*omega**2)
            x.vals["H"] = x.vals["H"]*(omega)
            x.vals["Hprime"] = x.vals["Hprime"]*(omega)**2
            x.vals["E"] = x.vals["E"]*(omega)**4
            x.vals["B"] = x.vals["B"]*(omega)**4
            x.vals["G"] = x.vals["G"]*(omega)**4
            x.vals["kh"] = x.vals["kh"]*omega
            x.vals["dlnkh"] = x.vals["dlnkh"]*omega
            """x.vals["E1"] = x.vals["E1"]*(omega)**5
            x.vals["B1"] = x.vals["B1"]*(omega)**5
            x.vals["G1"] = x.vals["G1"]*(omega)**5
            x.vals["Edot"] = x.vals["Edot"]*(omega)**5
            x.vals["Bdot"] = x.vals["Bdot"]*(omega)**5
            x.vals["Gdot"] = x.vals["Gdot"]*(omega)**5
            x.vals["EdotBdr"] = x.vals["EdotBdr"]*(omega)**5
            x.vals["BdotBdr"] = x.vals["BdotBdr"]*(omega)**5
            x.vals["GdotBdr"] = x.vals["GdotBdr"]*(omega)**5"""
            x.omega = 1.
            x.f = 1.
            x.ratio = 1.
            x.units = True
        else:
            print("Already Unitful")
        return
                
    #Whittaker Functions
    def WhittakerApprox(x):
        xi = x.vals["xi"]
        if (abs(xi) >= 3):
            Fterm = np.zeros((3, 2))
            sgnsort = int((1-np.sign(xi))/2)

            xi = abs(xi)
            g1 = math.gamma(2/3)**2
            g2 = math.gamma(1/3)**2
            t1 = (3/2)**(1/3)*g1/(np.pi*xi**(1/3))
            t2 = -np.sqrt(3)/(15*xi)
            t3 = (2/3)**(1/3)*g2/(100*np.pi*xi**(5/3))
            t4 = (3/2)**(1/3)*g1/(1575*np.pi*xi**(7/3))
            t5 = -27*np.sqrt(3)/(19250*xi**3)
            t6 = 359*(2/3)**(1/3)*g2/(866250*np.pi*xi**(11/3))
            t7 = 8209*(3/2)**(1/3)*g1/(13162500*np.pi*xi**(13/3))
            t8 = -690978*np.sqrt(3)/(1861234375*xi**5)
            t9 = 13943074*(2/3)**(1/3)*g2/(127566140625*np.pi*xi**(17/3))
            Fterm[0, sgnsort] = t1+t2+t3+t4+t5+t6+t7+t8+t9

            t1 = 1
            t2 = -9/(2**(10)*xi**2)
            t3 = 2059/(2**(21)*xi**4)
            t4 = -448157/(2**31*xi**6)
            Fterm[0, 1-sgnsort] = np.sqrt(2)*(t1 + t2 + t3 + t4)

            t1 = (2/3)**(1/3)*g2*xi**(1/3)/(np.pi)
            t2 = 2*np.sqrt(3)/(35*xi)
            t3 = -4*(2/3)**(1/3)*g2/(225*np.pi*xi**(5/3))
            t4 = 9*(3/2)**(1/3)*g1/(1225*np.pi*xi**(7/3))
            t5 = 132*np.sqrt(3)/(56875*xi**3)
            t6 = -9511*(2/3)**(1/3)*g2/(5457375*np.pi*xi**(11/3))
            t7 = 1448*(3/2)**(1/3)*g1/(1990625*np.pi*xi**(13/3))
            t8 = 1187163*np.sqrt(3)/(1323765625*xi**5)
            t9 = -22862986*(2/3)**(1/3)*g2/(28465171875*np.pi*xi**(17/3))
            Fterm[1, sgnsort] = t1+t2+t3+t4+t5+t6+t7+t8+t9

            t1 = 1
            t2 = 11/(2**(10)*xi**2)
            t3 = -2397/(2**(21)*xi**4)
            t4 = 508063/(2**31*xi**6)
            Fterm[1, 1-sgnsort] = 1/np.sqrt(2)*(t1 + t2 + t3 + t4)

            t1 = 1/np.sqrt(3)
            t2 = -(2/3)**(1/3)*g2/(10*np.pi*xi**(2/3))
            t3 = 3*(3/2)**(1/3)*g1/(35*np.pi*xi**(4/3))
            t4 = -np.sqrt(3)/(175*xi**2)
            t5 = -41*(2/3)**(1/3)*g2/(34650*np.pi*xi**(8/3))
            t6 = 10201*(3/2)**(1/3)*g1/(2388750*np.pi*xi**(10/3))
            t7 = -8787*np.sqrt(3)/(21896875*xi**4)
            t8 = -1927529*(2/3)**(1/3)*g2/(4638768750*np.pi*xi**(14/3))
            t9 = 585443081*(3/2)**(1/3)*g1/(393158390625*np.pi*xi**(16/3))
            t10 = -65977497*np.sqrt(3)/(495088343750*xi**6)
            Fterm[2, sgnsort] = t1+t2+t3+t4+t5+t6+t7+t8+t9+t10

            t1 = 1
            t2 = -67/(2**(10)*xi**2)
            t3 = 21543/(2**(21)*xi**4)
            t4 = -6003491/(2**31*xi**6)
            Fterm[2, 1-sgnsort] = -np.sqrt(2)/(32*xi)*(t1 + t2 + t3 + t4) 
        else:
            Fterm = x.WhittakerExact()
        return Fterm
    
    def WhittakerExact(x):
        xieff = x.vals["xi"]
        s = 0.
        r = (abs(xieff) + np.sqrt(xieff**2 + s**2 + s))
        
        Whitt1Plus = whitw(-xieff*(1j), 1/2 + s, -2j*r)
        Whitt2Plus = whitw(1-xieff*(1j), 1/2 + s, -2j*r)

        Whitt1Minus = whitw(xieff*(1j), 1/2 + s, -2j*r)
        Whitt2Minus = whitw(1+xieff*(1j), 1/2 + s, -2j*r)
            
        exptermPlus = np.exp(np.pi*xieff)
        exptermMinus = np.exp(-np.pi*xieff)
        
        Fterm = np.zeros((3, 2))

        Fterm[0,0] = exptermPlus*abs((1j*r - 1j*xieff -s) * Whitt1Plus + Whitt2Plus)**2/r**2
        Fterm[0,1] = exptermMinus*abs((1j*r + 1j*xieff -s) * Whitt1Minus + Whitt2Minus)**2/r**2

        Fterm[1,0] = exptermPlus*abs(Whitt1Plus)**2
        Fterm[1,1] = exptermMinus*abs(Whitt1Minus)**2

        Fterm[2,0] = exptermPlus*((Whitt2Plus*Whitt1Plus.conjugate()).real - s * abs(Whitt1Plus)**2)/r
        Fterm[2,1] = exptermMinus*((Whitt2Minus*Whitt1Minus.conjugate()).real - s * abs(Whitt1Minus)**2)/r

        return Fterm
    
    def EndOfInflation(x, tol=1e-4):
        if x.units == True:
            unitswereon = True
            x.Unitless()
        else:
            unitswereon = False

        N = x.vals["N"]
        dphi = x.vals["dphi"]
        V = x.potential()
        E = x.vals["E"]
        B = x.vals["B"]
        f = CubicSpline(N, (dphi**2 - V + 0.5*(E+B)*x.omega**2/x.f**2))
        res = fsolve(f, max(N), 1e-4)[0]
        
        x.Nend = res

        if unitswereon:
            x.Unitful()
        return res<|MERGE_RESOLUTION|>--- conflicted
+++ resolved
@@ -405,21 +405,11 @@
             #mp.dps = int(abs(np.log10(atol)))+1
             attempts += 1
             try:
-<<<<<<< HEAD
-                sol = solve_ivp(ODE, [t0,tend], yini, t_eval=teval,
-                                 method="RK45", atol=atol, rtol=rtol, events=events)
-                assert sol.success
-=======
                 sol = x.ObtainSolution(t0, tend, yini, atol, rtol, events)
->>>>>>> 4176cc58
             except ValueError or AssertionError:
                 print(f"The run failed at t={x.vals['t']}, N={x.vals['N']}.")
                 raise TruncationError
-<<<<<<< HEAD
-            except:
-=======
             except RuntimeError:
->>>>>>> 4176cc58
                 raise RuntimeError
             else:
                 if reachNend:
@@ -519,35 +509,6 @@
             res[par] = np.array(res[par])
         x.vals = res
         return
-
-
-<<<<<<< HEAD
-    def RunGEF(x, ntr, tend=120., atol=1e-6, rtol=1e-3, reachNend=True, printstats=False):
-        x.ntr = ntr+1
-        if not(x.completed):
-            try:
-                sol, done = x.SolveGEF(tend, atol=atol, rtol=rtol, reachNend=reachNend)
-            except TruncationError:
-                print("Truncation error")
-            except RuntimeError:
-                raise RuntimeError
-            finally:
-                print(rtol*abs(x.vals["E"][-1])/atol)
-                print(rtol*abs(x.vals["B"][-1])/atol)
-                print(rtol*abs(x.vals["G"][-1])/atol)
-            if printstats:
-                PrintSol(sol)
-            if sol.attempts >= 10 and not(done):
-                print(f"The run did not finish after {sol.attempts} attempts. Check the output for more information.")
-            x.WriteOutGEFResults(sol)
-            x.completed = done
-            return sol
-        else:
-            print("This run is already completed, access data using GEF.vals")
-            return
-=======
-    
->>>>>>> 4176cc58
         
     def SaveData(x):
         if (x.completed):
