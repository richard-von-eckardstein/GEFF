from ._docs import gef_docs, generate_docs
import pandas as pd
import numpy as np
<<<<<<< HEAD
from .bgtypes import BGSystem
=======

from .bgtypes import BGSystem
from .models import classic
>>>>>>> 4ed28e07

import importlib
import os

from .solver import BaseGEFSolver
from .mode_by_mode import BaseModeSolver
from .models import classic
from numbers import Number
from types import NoneType
from typing import ClassVar


<<<<<<< HEAD
def _load_model(name : str, user_settings : dict={}):
=======
def _load_model(model : str, user_settings : dict):
>>>>>>> 4ed28e07
    """
    Import and execute a module defining a GEF model.

    Parameters
    ----------
    model : str
        The name of the GEF model or a full dotted import path (e.g., "path.to.module").
    settings : dict
        A dictionary containing updated settings for the module.

    Returns
    -------
    ModuleType
        The configured module.
    """

    # Case 1: Bare name, resolve to ./models/{name}.py
    current_dir = os.path.dirname(os.path.abspath(__file__))
    modelpath = os.path.join(current_dir, f"models/{model}.py")

    if os.path.exists(modelpath):
        spec = importlib.util.spec_from_file_location(model, modelpath)
        mod = importlib.util.module_from_spec(spec)
        spec.loader.exec_module(mod)

    else:
        # Case 2: Try treating it as a dotted import path
        try:
            mod = importlib.import_module(model)
        except ImportError as e:
            raise FileNotFoundError(
                f"No model file found at '{modelpath}' and failed to import '{model}'"
                ) from e
        
    if hasattr(mod, "settings") and isinstance(user_settings, dict):
        for key, item in user_settings.items():
            if key in mod.settings:
                mod.settings[key] = item
                print(f"Updating '{key}' to '{item}'.")
            else:
                print(f"Ignoring unknown model setting '{key}'.")
<<<<<<< HEAD
        #execute the module.
        spec.loader.exec_module(mod)
        return mod
    
    except FileNotFoundError:
        raise FileNotFoundError(f"No model found under '{modelpath}'")
    

def _add_model_specifications(model_name, user_settings):
    """
    Define a GEF subclass based on a module.

    Parameters
    ----------
    modelname : str
        the name of the GEF model
    settings : dict
        a dictionary containing updated settings for the module

    Returns
    -------
    ModuleType
        the executed module
    """
    def GEF_decorator(cls):
        #load the model file
        model = _load_model(model_name, user_settings)

        #import information on input and how to handle it
        cls._input_signature = model.input
        cls._input_handler = staticmethod(model.define_units)
=======
        mod.update_settings()

    return mod
>>>>>>> 4ed28e07


<<<<<<< HEAD
        cls._object_classification = { key:{i.name for i in item} for key, item in model.solver.known_variables.items()}

        return cls
    return GEF_decorator


class BaseGEF(BGSystem):
    """
    This class is the primary interface of a GEF model.

    The class contains a `GEFSolver` and a `ModeSolver` that are used to solve GEF equations in `run`.

    The class also stores the evolution of the GEF-model variables as obtained from `run` or `load_GEFdata`.
    You can access these variables like a `GEFF.bgtypes.BGSystem`. E.g., you can access the $e$-folds variable through the attribute `N`.

    As a child of `BGSystem`, the GEFF can be passed to other tools initialised by `BGSystem`'s. For example, to compute the tensor power spectrum from your GEF solution,
    you can pass it to `GEFF.tools.pt.PT`.

    The `BaseGEF` contains the model `GEFF.models.classic`. To create a custom GEF model from a model file, use the class factory `GEF`.
    """

    GEFSolver : ClassVar[BaseGEFSolver] = classic.solver
=======

class BaseGEF(BGSystem):
    """
    This class is the primary interface to solve the GEF equations.

    ...
>>>>>>> 4ed28e07
    """
    The solver used to compute the GEF evolution.
    """
    ModeSolver : ClassVar[BaseModeSolver] = classic.MbM
    """
    The mode solver used for mode-by-mode cross checks.
    """
    
    _input_signature = classic.input
    define_units = staticmethod(classic.define_units)
    _object_classification = { key:{i.name for i in item} for key, item in classic.quantities.items()}

    GEFSolver = classic.solver
    """The solver used to solve the GEF equations in `run`."""
    ModeSolver = classic.MbM
    """The mode solver used for mode-by-mode cross checks."""
    _input_signature = classic.input
    define_units = staticmethod(classic.define_units)

    _object_classification = { key:{i.name for i in item} for key, item in GEFSolver.known_variables.items()}
    _known_objects = set().union(*[item for key, item in GEFSolver.known_variables.items() if key!="gauge"] )


    def __init__(
                self, consts : dict, init_data : dict, funcs : dict, 
                GEFdata: NoneType|str = None, MbMdata: NoneType|str = None
                ):
        """
<<<<<<< HEAD
        Define values for input constants, initial data, and functions used by the GEF.

        This also initializes the underlying `BGSystem` class using `define_units`.

        Parameters
        ----------
        consts : dict
            user specified values for constants
        init_data : dict
            user specified initial data for the GEF
        funcs : dict
            user specified functions of GEF variables
        GEFdata : None or str:
            file to path where to load and save GEF data
        MbMdata : None or str:
            file to path where to load and save mode by mode data

        """    
        user_input = {"constants":consts, "initial data":init_data, "functions":funcs}

=======
        ...
        """
        
        user_input = {"constants":consts, "initial data":init_dict, "functions":init_funcs}
>>>>>>> 4ed28e07
        #Check that all necessary input is present and that its data type is correct
        for input_type, input_dict  in user_input.items():
            self._check_input(input_dict, input_type)

<<<<<<< HEAD
        H0, MP = self.define_units(user_input)
=======
        H0, MP = self.define_units(*user_input.values())
>>>>>>> 4ed28e07

        super().__init__(self._known_objects, H0, MP)

        #Add initial data to BGSystem
        for name, constant in user_input["constants"].items():
            self.initialise(name)(constant)
        for name, function in user_input["functions"].items():
            self.initialise(name)(function)
        for name, value in user_input["initial data"].items():
            self.initialise(name)(value)

        #initialise the other values with dummy variables.
        for name in self.quantity_names():
            if name not in (self.value_names() + self.function_names()):
                self.initialise(name)(0)

        #Add information about file paths
        self.GEFdata = GEFdata
        """Path to GEF data used by `load_GEFdata` and `save_GEFdata`."""
        self.MbMdata = MbMdata
        """Path to mode data. Load using `GEFF.mode_by_mode.GaugeSpec.read_spec`"""

        self._completed=False

    @classmethod
    def print_input(cls):
        """
        Print the input required to initialize the class.
        """
        print("This GEF model requires the following input:")
        for key, item in cls._input_signature.items():
            print(f"\t {key.capitalize()}: {item}")
        return

    def _check_input(self, input_data : dict, input_type : str):
        for key in self._input_signature[input_type]:
            try:
                assert key in input_data.keys()
            except AssertionError:
                raise MissingInputError(f"Missing input in '{input_type}': '{key}'")

            if input_type == "functions":
                try:
                    assert callable(input_data[key])
                except AssertionError:
                    raise TypeError("Input 'functions' must be callable.")
            else:
                try:
                    assert isinstance(input_data[key], Number)
                except AssertionError:
                    raise TypeError(f"Input '{input_type}' is '{type(input_data[key])}' but should be 'Number' type.")
        return
    
    def run(self, ntr=150, tend=120, nmodes=500, mbm_attempts=5,  resume_mbm=True,  err_tol = 0.1, err_thr = 0.025, binning=5, integrator="simpson", print_stats=True, **solver_kwargs):
        """
        Solve the ODE's of the GEF using `GEFSolver`. Cross check the solution using `ModeSolver`.

        The `GEFSolver` is initialized using the initial conditions defined by the GEF.
        After a successful GEF solution is returned by the solver, a mode-by-mode cross check is performed with `ModeSolver.compute_spectrum` (unless `nmodes=None`).
        If the mode-by-mode cross-check is successful, the solution is parsed to the underlying `BGSystem` of the class.
        Otherwise, the `GEFSolver` tries to re-initialize the informed by the `ModeSolver`. This is attempted for `mbm_attempts` or until successful.

        Parameters
        ----------
        ntr : int
            initial truncation number `GEFSolver.ntr`
        tend : float
            initial target time for `GEFSolver.tend`
        nmodes : float or None
            The number of modes computed by `ModeSolver`. If None, no cross-check is performed.
        resume_mbm : bool
            If `True` use `ModeSolver.update_spectrum` in case multiple mode-by-mode comparisons are needed.
        err_tol : float
            Passed to `mbm_crosscheck`.
        err_thr : float
            Passed to `mbm_crosscheck`.
        binning : int
            Passed to `mbm_crosscheck`.
        integrator : str
            integrator for `mbm_crosscheck` ('simpson' is advised)
        print_stats : bool
            If `True`, a summary report is printed for the returned solution.
        solver_kwargs
            he `settings` of `GEFSolver` (see `GEFSolver.settings`)

        Returns
        -------
        sol
            the result of `GEFSolver.compute_GEF_solution`
        spec : GaugeSpec or None
            the result of `ModeSolver.compute_spectrum`

        Raises
        ------
        RuntimeError
            if no successful solution was obtained.
        """
        if self._completed:
            print("GEF data already computed.")
            return None, None
        solver = self.GEFSolver(self)

        #Configuring GEFSolver
        solver.ntr=ntr
        solver.tend=tend
        solver.update_settings(**solver_kwargs)


        integrator_kwargs = {"integrator":integrator, "epsabs":solver.settings["atol"], "epsrel":solver.settings["rtol"]}

        done=False
        vals = BGSystem.from_system(self, copy=True)
        sol = None
        spec = None
        t_reinit = 0.
        attempt=0

        while not(done) and attempt<mbm_attempts:
            attempt +=1
            #This can be taken care of internally. The GEF should not need to get sol objects...
            sol_new = solver.compute_GEF_solution()
            sol = self._update_sol(sol, sol_new)
            solver.parse_arr_to_sys(sol.t, sol.y, vals)

            if nmodes is not None:
                print("Using last successful GEF solution to compute gauge-field mode functions.")
                MbM = self.ModeSolver(vals)

                rtol = solver.settings["rtol"]

                if resume_mbm and attempt > 1:
                    spec = MbM.update_spectrum(spec, t_reinit, rtol=rtol)
                else:
                    spec = MbM.compute_spectrum(nmodes, rtol=rtol)
                print("Performing mode-by-mode comparison with GEF results.")

                agreement, reinit_spec = self.mbm_crosscheck(spec, vals, err_tol= err_tol, err_thr=err_thr, binning=binning,
                                                             **integrator_kwargs)

                if agreement:
                    print("The mode-by-mode comparison indicates a convergent GEF run.\n")
                    done=True
                
                else:
                    t_reinit = reinit_spec["t"]
                    print(f"Attempting to solve GEF using self-correction starting from \
                          t={np.round(reinit_spec['t'], 1)}, N={np.round(reinit_spec['N'], 1)}.\n")

                    solver.set_initial_conditions_to_MbM(sol, reinit_spec)
                
            else:
                done=True
        
        if done:
            if print_stats:
                self._print_summary(sol)
            if sol.success:
                print("\nStoring results in GEF instance.")
                self.set_units(False)
                for obj in self.value_list():
                    obj.set_value(getattr(vals, obj.name).value)
                self.set_units(True)
                self._completed = True
            else:
                print("The run terminated on with an error, check output for details.")

            
            return sol, spec
        
        else:
            raise RuntimeError(f"GEF did not complete after {attempt} attempts.")
    
    @staticmethod
    def _print_summary(sol):
        print("GEF run completed with the following statistics")
        for attr in sol.keys():
            if attr not in ["y", "t", "y_events", "t_events", "sol", "events"]:
                print(rf" - {attr} : {getattr(sol, attr)}")
        events = sol.events
        if np.array([(len(event["t"])==0) for event in events.values()]).all():
            print("No events occured during the run")
        else:
            print("The following events occured during the run:")
            for event in events.keys():
                time = events[event]["t"]
                efold = events[event]["N"]
                if len(time > 0):
                    print(f"  - {event} at t={time} or N={efold}")
        return
        
    @staticmethod
    def _update_sol(sol_old, sol_new):
        """
        Update an old GEF solution with a new one, overwriting the overlap.
        """
        if sol_old is None:
            return sol_new
        else:
            sol = sol_old
            ind_overlap = np.where(sol_new.t[0] >= sol_old.t)[0][-1]
            sol.t = np.concatenate([sol_old.t[:ind_overlap], sol_new.t])

            if sol_old.y.shape[0] < sol_new.y.shape[0]:
                #if ntr increased from one solution to the next, fill up sol_old with zeros to match sol_new
                fillshape = (sol_new.y.shape[0] - sol_old.y.shape[0], sol_old.y.shape[1])
                yfill = np.zeros( fillshape )
                sol_old.y = np.concatenate([sol_old.y, yfill], axis=0)

            sol.y = np.concatenate([sol_old.y[:,:ind_overlap], sol_new.y], axis=1)
            sol.events.update(sol_new.events)
            for attr in ["nfev", "njev", "nlu"]:
                setattr(sol, attr, getattr(sol_old, attr) + getattr(sol_new, attr))
            for attr in ["message", "success", "status"]:
                setattr(sol, attr, getattr(sol_new, attr))
            return sol
        
     #move to GEF
    @staticmethod
    def mbm_crosscheck(spec, vals, err_tol, err_thr, binning, **integrator_kwargs):
        """
        Estimate the error of a GEF solution using `.mbm.GaugeSpec.estimate_GEF_error`.

        If either the RMS error or the final error exceeds `err_tol`, the solution is rejected.
        
        Parameters
        ----------
        vals : BGSystem
            contains the GEF solution.
        err_tol : float
            the tolerance on the RMS and final error.
        err_thr : float
            passed to `estimate_GEF_error`.
        binning : int
            passed to `estimate_GEF_error`.
        integratorkwargs:
            passed to kwargs of `estimate_GEF_error`.

        Returns
        -------
        agreement : bool
            indicates if the solution is accepted or rejected.
        reinit_slice : SpecSlice
            the spectrum with which the GEF solver is re-initialized.
        """
        errs, terr, _ = spec.estimate_GEF_error(vals, err_thr=err_thr, binning=binning, **integrator_kwargs)

        reinit_inds = []
        agreement=True
        for err in errs:
            rmserr = np.sqrt(np.sum(err**2)/len(err))
            if max(err[-1], rmserr) > err_tol:
                agreement=False
                #find where the error is above 5%, take the earliest occurrence, reduce by 1
                inds = np.where(err > err_thr)
                err_ind = inds[0][0]-1               
            else:
                err_ind = len(terr)-1
            reinit_inds.append( err_ind )

        t0 = terr[min(reinit_inds)]

        ind = np.where(spec["t"] <= t0)[0][-1]

        reinit_slice = spec.tslice(ind)

        return agreement, reinit_slice

    def load_GEFdata(self, path : NoneType|str=None):
        """
        Load data and store its results in the current GEF instance.

        Note, data is always loaded assuming numerical units.

        Parameters
        ----------
        path : None or str
            If None, loads data from `GEFdata`. Otherwise, loads data from the specified path.

        Raises
        ------
        Exception
            if `path` is None but `GEFdata` is also None.
        FileNotFoundError
            if no file is found at `path`.
        AttributeError
            if the file contains a column labeled by a key which does not match any GEF-value name.
        """

        if path is None:
            path=self.GEFdata
        else:
            self.GEFdata=path

        #Check if GEF has a file path associated with it
        if path is None:
            raise Exception("You did not specify the file from which to load the GEF data. Set 'GEFdata' to the file's path from which you want to load your data.")
        else:
            #Check if file exists
            try:
                #Load from file
                input_df = pd.read_table(path, sep=",")
            except FileNotFoundError:
                raise FileNotFoundError(f"No file found under '{path}'")
        
        #Dictionary for easy access using keys

        data = dict(zip(input_df.columns[1:],input_df.values[:,1:].T))

        #Befor starting to load, check that the file is compatible with the GEF setup.
        names = self.quantity_names()
        for key in data.keys():
            if key not in names:
                raise AttributeError(f"The data table you tried to load contains an unknown quantity: '{key}'")
        
        #Store current units to switch back to later
        units=self.get_units()

        #GEF data is always stored untiless, thus it is assumed to be untiless when loaded.
        self.set_units(False)
        #Load data into background-value attributes
        for key, values in data.items():
            self.initialise(key)(values)
        self.set_units(units)
        self._completed=True

        return

    def save_GEFdata(self, path : NoneType|str=None):
        """
        Save the data in the current GEF instance in an output file.

        Note, data is always stored in numerical units.

        Parameters
        ----------
        path : str
            If None, stores data in ``GEFdata`. Else, stores data in the specified file.

        Raises
        ------
        Exception
            if 'path' is None but self.GEFdata is also None.
        
        """
        if path is None:
            path=self.GEFdata
        else:
            self.GEFdata=path
        
        if path is None:
            raise Exception("You did not specify the file under which to store the GEF data. Set 'GEFdata' to the location where you want to save your data.")

        else:
            storeables = set().union(
                                     self._object_classification["time"],
                                     self._object_classification["dynamical"],
                                     self._object_classification["static"]
                                    )           
            #Check that all dynamic and derived quantities are initialised in this GEF instance
            if not( storeables.issubset(set( self.value_names() )) ):
                print("No data to store.")
                return
            else:
                path = self.GEFdata

                #Create a dictionary used to initialise the pandas DataFrame
                dic = {}

                #remember the original units of the GEF
                units=self.get_units()

                #Data is always stored unitless
                self.set_units(False)

                for key in storeables:
                    dic[key] = getattr(self, key).value
                
                #Create pandas data frame and store the dictionary under the user-specified path
                output_df = pd.DataFrame(dic)  
                output_df.to_csv(path)

                #after storing data, restore original units
                self.set_units(units)
        return



def GEF(modelname, settings):
    """somedoc"""
    model = _load_model(modelname, settings)
    class GEF(BaseGEF):
        GEFSolver = model.solver
        """The solver used to solve the GEF equations in `run`."""
        ModeSolver = model.MbM
        """The mode solver used for mode-by-mode cross checks."""
        _input_signature = model.input
        define_units = staticmethod(classic.define_units)

        _object_classification = { key:{i.name for i in item} for key, item in GEFSolver.known_variables.items()}
        _known_objects = set().union(*[item for key, item in GEFSolver.known_variables.items() if key!="gauge"] )

    return GEF

<<<<<<< HEAD

#generate_docs(gef_docs.DOCS)
=======
class MissingInputError(Exception):
    pass
>>>>>>> 4ed28e07
<|MERGE_RESOLUTION|>--- conflicted
+++ resolved
@@ -1,13 +1,9 @@
 from ._docs import gef_docs, generate_docs
 import pandas as pd
 import numpy as np
-<<<<<<< HEAD
-from .bgtypes import BGSystem
-=======
 
 from .bgtypes import BGSystem
 from .models import classic
->>>>>>> 4ed28e07
 
 import importlib
 import os
@@ -20,11 +16,7 @@
 from typing import ClassVar
 
 
-<<<<<<< HEAD
-def _load_model(name : str, user_settings : dict={}):
-=======
 def _load_model(model : str, user_settings : dict):
->>>>>>> 4ed28e07
     """
     Import and execute a module defining a GEF model.
 
@@ -66,50 +58,9 @@
                 print(f"Updating '{key}' to '{item}'.")
             else:
                 print(f"Ignoring unknown model setting '{key}'.")
-<<<<<<< HEAD
-        #execute the module.
-        spec.loader.exec_module(mod)
-        return mod
-    
-    except FileNotFoundError:
-        raise FileNotFoundError(f"No model found under '{modelpath}'")
-    
-
-def _add_model_specifications(model_name, user_settings):
-    """
-    Define a GEF subclass based on a module.
-
-    Parameters
-    ----------
-    modelname : str
-        the name of the GEF model
-    settings : dict
-        a dictionary containing updated settings for the module
-
-    Returns
-    -------
-    ModuleType
-        the executed module
-    """
-    def GEF_decorator(cls):
-        #load the model file
-        model = _load_model(model_name, user_settings)
-
-        #import information on input and how to handle it
-        cls._input_signature = model.input
-        cls._input_handler = staticmethod(model.define_units)
-=======
         mod.update_settings()
 
     return mod
->>>>>>> 4ed28e07
-
-
-<<<<<<< HEAD
-        cls._object_classification = { key:{i.name for i in item} for key, item in model.solver.known_variables.items()}
-
-        return cls
-    return GEF_decorator
 
 
 class BaseGEF(BGSystem):
@@ -126,27 +77,6 @@
 
     The `BaseGEF` contains the model `GEFF.models.classic`. To create a custom GEF model from a model file, use the class factory `GEF`.
     """
-
-    GEFSolver : ClassVar[BaseGEFSolver] = classic.solver
-=======
-
-class BaseGEF(BGSystem):
-    """
-    This class is the primary interface to solve the GEF equations.
-
-    ...
->>>>>>> 4ed28e07
-    """
-    The solver used to compute the GEF evolution.
-    """
-    ModeSolver : ClassVar[BaseModeSolver] = classic.MbM
-    """
-    The mode solver used for mode-by-mode cross checks.
-    """
-    
-    _input_signature = classic.input
-    define_units = staticmethod(classic.define_units)
-    _object_classification = { key:{i.name for i in item} for key, item in classic.quantities.items()}
 
     GEFSolver = classic.solver
     """The solver used to solve the GEF equations in `run`."""
@@ -164,7 +94,6 @@
                 GEFdata: NoneType|str = None, MbMdata: NoneType|str = None
                 ):
         """
-<<<<<<< HEAD
         Define values for input constants, initial data, and functions used by the GEF.
 
         This also initializes the underlying `BGSystem` class using `define_units`.
@@ -185,21 +114,11 @@
         """    
         user_input = {"constants":consts, "initial data":init_data, "functions":funcs}
 
-=======
-        ...
-        """
-        
-        user_input = {"constants":consts, "initial data":init_dict, "functions":init_funcs}
->>>>>>> 4ed28e07
         #Check that all necessary input is present and that its data type is correct
         for input_type, input_dict  in user_input.items():
             self._check_input(input_dict, input_type)
 
-<<<<<<< HEAD
-        H0, MP = self.define_units(user_input)
-=======
         H0, MP = self.define_units(*user_input.values())
->>>>>>> 4ed28e07
 
         super().__init__(self._known_objects, H0, MP)
 
@@ -603,10 +522,7 @@
 
     return GEF
 
-<<<<<<< HEAD
-
-#generate_docs(gef_docs.DOCS)
-=======
 class MissingInputError(Exception):
     pass
->>>>>>> 4ed28e07
+
+#generate_docs(gef_docs.DOCS)