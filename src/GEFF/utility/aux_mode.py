--- conflicted
+++ resolved
@@ -208,13 +208,8 @@
     """
 
     dydt = np.zeros_like(y)
-<<<<<<< HEAD
-
-    theta = np.heaviside(max(a(t)*H(t), kS(t)) - k, 0.5)
-=======
     cut = max(a(t)*H(t), kS(t))
     theta = np.heaviside(cut - k, 0.5)
->>>>>>> 11c83f8e
     
     drag = theta*sigmaE(t)
     dis1 = k / a(t)
