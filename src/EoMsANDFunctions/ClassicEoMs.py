import numpy as np
import math

def Friedmann(vals):
    Hsq = (1/3) * (0.5 * vals.dphi**2 + vals.V(vals.phi) + vals.H0**2*( 0.5*(vals.E+vals.B) ) ) 
    return np.sqrt(Hsq)

def EoMphi(vals):
    return (-3*vals.H * vals.dphi - vals.dV(vals.phi) - vals.dI(vals.phi)*vals.G*vals.H0**2)

def EoMlnkh(vals):
    a = vals.a
    H = vals.H
    kh = vals.kh
    xi = vals.xi

    r = 2*abs(vals.xi)
        
    fc = a * H * r
    
    dHdt = 0.#vals.vals["Hprime"]# #approximation  dHdt = alphaH**2  (slow-roll)
    xiprime = (-dHdt * xi + (vals.ddI(vals.phi)*vals.dphi**2 + vals.dI(vals.phi)*vals.ddphi)/2)/H
    rprime = 2*np.sign(xi)*xiprime
    fcprime = H*fc + dHdt*a*r + a*H*rprime
                
    return fcprime/kh

<<<<<<< HEAD
def EoMF(F, a, kh, sclrCpl, W, dlnkhdt, L=10):
=======
def EoMF(vals, F, W, dlnkhdt, L=10):
>>>>>>> f29bb815
    FE = F[:,0]
    FB = F[:,1]
    FG = F[:,2]

    scale = kh/a

    W[2,1] = -W[2,1]

    ns = np.arange(0,  FE.shape[0])

    lams = (-1)**ns

    bdrF = (
            dlnkhdt / (4*np.pi**2) 
            * (np.tensordot(np.ones_like(lams), W[:,0], axes=0)
                + np.tensordot(lams, W[:,1], axes=0))
            )

    dFdt = np.zeros_like(bdrF)

<<<<<<< HEAD
    dFdt[:-1,0] = (bdrF[:-1,0] - (4+ns[:-1])*dlnkhdt*FE[:-1] - 2*scale*FG[1:] + 2*sclrCpl*FG[:-1])
    dFdt[:-1,1] = (bdrF[:-1,1] - (4+ns[:-1])*dlnkhdt*FB[:-1] + 2*scale*FG[1:])
    dFdt[:-1,2] = (bdrF[:-1,2] - (4+ns[:-1])*dlnkhdt*FG[:-1] + scale*(FE[1:] - FB[1:]) + sclrCpl*FB[:-1])
=======
    dFdt[:-1,0] = (bdrF[:-1,0] - (4+ns[:-1])*dlnkhdt*FE[:-1]
                    - 2*scale*FG[1:] + 2*ScalarCpl*FG[:-1])
    dFdt[:-1,1] = (bdrF[:-1,1] - (4+ns[:-1])*dlnkhdt*FB[:-1]
                    + 2*scale*FG[1:])
    dFdt[:-1,2] = (bdrF[:-1,2] - (4+ns[:-1])*dlnkhdt*FG[:-1]
                    + scale*(FE[1:] - FB[1:]) + ScalarCpl*FB[:-1])
>>>>>>> f29bb815

    #truncation conditions:
    ls = np.arange(1, L+1, 1)
    facl = np.array([math.comb(L, l) for l in range(1,L+1)])
    FEtr = np.sum( (-1)**(ls-1) * facl * FE[-2*ls], axis=0 )
    FBtr = np.sum( (-1)**(ls-1) * facl * FB[-2*ls], axis=0 )
    FGtr = np.sum( (-1)**(ls-1) * facl * FG[-2*ls], axis=0 )

<<<<<<< HEAD
    dFdt[-1,0] = (bdrF[-1,0] -  (4+ns[-1])*dlnkhdt*FE[-1] - 2*scale*FGtr + 2*sclrCpl*FG[-1])
    dFdt[-1,1] = (bdrF[-1,1] - (4+ns[-1])*dlnkhdt*FB[-1] + 2*scale*FGtr) 
    dFdt[-1,2] = (bdrF[-1,2] - (4+ns[-1])*dlnkhdt*FG[-1] + scale*(FEtr - FBtr) + sclrCpl*FB[-1])
=======
    dFdt[-1,0] = (bdrF[-1,0] -  (4+ns[-1])*dlnkhdt*FE[-1]
                   - 2*scale*FGtr + 2*ScalarCpl*FG[-1])
    dFdt[-1,1] = (bdrF[-1,1] - (4+ns[-1])*dlnkhdt*FB[-1]
                   + 2*scale*FGtr) 
    dFdt[-1,2] = (bdrF[-1,2] - (4+ns[-1])*dlnkhdt*FG[-1]
                   + scale*(FEtr - FBtr) + ScalarCpl*FB[-1])
>>>>>>> f29bb815

    return dFdt<|MERGE_RESOLUTION|>--- conflicted
+++ resolved
@@ -25,11 +25,7 @@
                 
     return fcprime/kh
 
-<<<<<<< HEAD
 def EoMF(F, a, kh, sclrCpl, W, dlnkhdt, L=10):
-=======
-def EoMF(vals, F, W, dlnkhdt, L=10):
->>>>>>> f29bb815
     FE = F[:,0]
     FB = F[:,1]
     FG = F[:,2]
@@ -50,18 +46,12 @@
 
     dFdt = np.zeros_like(bdrF)
 
-<<<<<<< HEAD
-    dFdt[:-1,0] = (bdrF[:-1,0] - (4+ns[:-1])*dlnkhdt*FE[:-1] - 2*scale*FG[1:] + 2*sclrCpl*FG[:-1])
-    dFdt[:-1,1] = (bdrF[:-1,1] - (4+ns[:-1])*dlnkhdt*FB[:-1] + 2*scale*FG[1:])
-    dFdt[:-1,2] = (bdrF[:-1,2] - (4+ns[:-1])*dlnkhdt*FG[:-1] + scale*(FE[1:] - FB[1:]) + sclrCpl*FB[:-1])
-=======
     dFdt[:-1,0] = (bdrF[:-1,0] - (4+ns[:-1])*dlnkhdt*FE[:-1]
-                    - 2*scale*FG[1:] + 2*ScalarCpl*FG[:-1])
+                    - 2*scale*FG[1:] + 2*sclrCpl*FG[:-1])
     dFdt[:-1,1] = (bdrF[:-1,1] - (4+ns[:-1])*dlnkhdt*FB[:-1]
                     + 2*scale*FG[1:])
     dFdt[:-1,2] = (bdrF[:-1,2] - (4+ns[:-1])*dlnkhdt*FG[:-1]
-                    + scale*(FE[1:] - FB[1:]) + ScalarCpl*FB[:-1])
->>>>>>> f29bb815
+                    + scale*(FE[1:] - FB[1:]) + sclrCpl*FB[:-1])
 
     #truncation conditions:
     ls = np.arange(1, L+1, 1)
@@ -70,17 +60,11 @@
     FBtr = np.sum( (-1)**(ls-1) * facl * FB[-2*ls], axis=0 )
     FGtr = np.sum( (-1)**(ls-1) * facl * FG[-2*ls], axis=0 )
 
-<<<<<<< HEAD
-    dFdt[-1,0] = (bdrF[-1,0] -  (4+ns[-1])*dlnkhdt*FE[-1] - 2*scale*FGtr + 2*sclrCpl*FG[-1])
-    dFdt[-1,1] = (bdrF[-1,1] - (4+ns[-1])*dlnkhdt*FB[-1] + 2*scale*FGtr) 
-    dFdt[-1,2] = (bdrF[-1,2] - (4+ns[-1])*dlnkhdt*FG[-1] + scale*(FEtr - FBtr) + sclrCpl*FB[-1])
-=======
     dFdt[-1,0] = (bdrF[-1,0] -  (4+ns[-1])*dlnkhdt*FE[-1]
-                   - 2*scale*FGtr + 2*ScalarCpl*FG[-1])
+                   - 2*scale*FGtr + 2*sclrCpl*FG[-1])
     dFdt[-1,1] = (bdrF[-1,1] - (4+ns[-1])*dlnkhdt*FB[-1]
                    + 2*scale*FGtr) 
     dFdt[-1,2] = (bdrF[-1,2] - (4+ns[-1])*dlnkhdt*FG[-1]
-                   + scale*(FEtr - FBtr) + ScalarCpl*FB[-1])
->>>>>>> f29bb815
+                   + scale*(FEtr - FBtr) + sclrCpl*FB[-1])
 
     return dFdt